# encoding: utf-8
require 'mail/fields/common/common_field'

module Mail
  # Provides access to an unstructured header field
  #
  # ===Per RFC 2822:
  #  2.2.1. Unstructured Header Field Bodies
  #
  #     Some field bodies in this standard are defined simply as
  #     "unstructured" (which is specified below as any US-ASCII characters,
  #     except for CR and LF) with no further restrictions.  These are
  #     referred to as unstructured field bodies.  Semantically, unstructured
  #     field bodies are simply to be treated as a single line of characters
  #     with no further processing (except for header "folding" and
  #     "unfolding" as described in section 2.2.3).
  class UnstructuredField

    include Mail::CommonField
    include Mail::Utilities

    attr_accessor :charset
    attr_reader :errors

    def initialize(name, value, charset = nil)
      @errors = []

      if value.is_a?(Array)
        # Probably has arrived here from a failed parse of an AddressList Field
        value = value.join(', ')
      else
        # Ensure we are dealing with a string
        value = value.to_s
      end

      if charset
        self.charset = charset
      else
        if value.respond_to?(:encoding)
          self.charset = value.encoding
        else
          self.charset = $KCODE
        end
      end
      self.name = name
      self.value = value
      self
    end

    def encoded
      do_encode
    end

    def decoded
      do_decode
    end

    def default
      decoded
    end

    def parse # An unstructured field does not parse
      self
    end

    private

    def do_encode
      value.nil? ? '' : "#{wrapped_value}\r\n"
    end

    def do_decode
      value.blank? ? nil : Encodings.decode_encode(value, :decode)
    end

    # 2.2.3. Long Header Fields
    #
    #  Each header field is logically a single line of characters comprising
    #  the field name, the colon, and the field body.  For convenience
    #  however, and to deal with the 998/78 character limitations per line,
    #  the field body portion of a header field can be split into a multiple
    #  line representation; this is called "folding".  The general rule is
    #  that wherever this standard allows for folding white space (not
    #  simply WSP characters), a CRLF may be inserted before any WSP.  For
    #  example, the header field:
    #
    #          Subject: This is a test
    #
    #  can be represented as:
    #
    #          Subject: This
    #           is a test
    #
    #  Note: Though structured field bodies are defined in such a way that
    #  folding can take place between many of the lexical tokens (and even
    #  within some of the lexical tokens), folding SHOULD be limited to
    #  placing the CRLF at higher-level syntactic breaks.  For instance, if
    #  a field body is defined as comma-separated values, it is recommended
    #  that folding occur after the comma separating the structured items in
    #  preference to other places where the field could be folded, even if
    #  it is allowed elsewhere.
    def wrapped_value # :nodoc:
      wrap_lines(name, fold("#{name}: ".length))
    end

    # 6.2. Display of 'encoded-word's
    #
    #  When displaying a particular header field that contains multiple
    #  'encoded-word's, any 'linear-white-space' that separates a pair of
    #  adjacent 'encoded-word's is ignored.  (This is to allow the use of
    #  multiple 'encoded-word's to represent long strings of unencoded text,
    #  without having to separate 'encoded-word's where spaces occur in the
    #  unencoded text.)
    def wrap_lines(name, folded_lines)
      result = ["#{name}: #{folded_lines.shift}"]
      result.concat(folded_lines)
      result.join("\r\n\s")
    end

    def fold(prepend = 0) # :nodoc:
      encoding       = normalized_encoding
      decoded_string = decoded.to_s
      should_encode  = decoded_string.not_ascii_only?
      if should_encode
        first = true
        words = decoded_string.split(/[ \t]/).map do |word|
          if first
            first = !first
          else
            word = " " << word
          end
          if word.not_ascii_only?
            word
          else
            word.scan(/.{7}|.+$/)
          end
        end.flatten
      else
        words = decoded_string.split(/[ \t]/)
      end

      folded_lines   = []
      while !words.empty?
        limit = 78 - prepend
        limit = limit - 7 - encoding.length if should_encode
        line = ""
        while !words.empty?
          break unless word = words.first.dup
<<<<<<< HEAD
          word.encode!(charset) if charset && word.respond_to?(:encode!)
=======
          if defined?(Encoding) && charset
            begin
              word.encode!(charset)
            rescue Encoding::UndefinedConversionError
              should_encode = true
            end
          end
>>>>>>> 0ba2f633
          word = encode(word) if should_encode
          word = encode_crlf(word)
          # Skip to next line if we're going to go past the limit
          # Unless this is the first word, in which case we're going to add it anyway
          # Note: This means that a word that's longer than 998 characters is going to break the spec. Please fix if this is a problem for you.
          # (The fix, it seems, would be to use encoded-word encoding on it, because that way you can break it across multiple lines and
          # the linebreak will be ignored)
          break if !line.empty? && (line.length + word.length + 1 > limit)
          # Remove the word from the queue ...
          words.shift
          # Add word separator
          line << " " unless (line.empty? || should_encode)
          # ... add it in encoded form to the current line
          line << word
        end
        # Encode the line if necessary
        line = "=?#{encoding}?Q?#{line}?=" if should_encode
        # Add the line to the output and reset the prepend
        folded_lines << line
        prepend = 0
      end
      folded_lines
    end

    def encode(value)
      value = [value].pack("M").gsub("=\n", '')
      value.gsub!(/"/,  '=22')
      value.gsub!(/\(/, '=28')
      value.gsub!(/\)/, '=29')
      value.gsub!(/\?/, '=3F')
      value.gsub!(/_/,  '=5F')
      value.gsub!(/ /,  '_')
      value
    end

    def encode_crlf(value)
      value.gsub!("\r", '=0D')
      value.gsub!("\n", '=0A')
      value
    end

    def normalized_encoding
      encoding = charset.to_s.upcase.gsub('_', '-')
      encoding = 'UTF-8' if encoding == 'UTF8' # Ruby 1.8.x and $KCODE == 'u'
      encoding
    end

  end
end<|MERGE_RESOLUTION|>--- conflicted
+++ resolved
@@ -146,17 +146,13 @@
         line = ""
         while !words.empty?
           break unless word = words.first.dup
-<<<<<<< HEAD
-          word.encode!(charset) if charset && word.respond_to?(:encode!)
-=======
-          if defined?(Encoding) && charset
+          if charset && word.respond_to?(:encode!)
             begin
               word.encode!(charset)
             rescue Encoding::UndefinedConversionError
               should_encode = true
             end
           end
->>>>>>> 0ba2f633
           word = encode(word) if should_encode
           word = encode_crlf(word)
           # Skip to next line if we're going to go past the limit
