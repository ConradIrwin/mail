# encoding: utf-8
module Mail # :doc:

  require 'date'
  require 'shellwords'

<<<<<<< HEAD
  require 'active_support'
  require 'active_support/core_ext/class/attribute_accessors'
  require 'active_support/core_ext/hash/indifferent_access'
  require 'active_support/core_ext/object/blank'
  require 'active_support/core_ext/string'

=======
>>>>>>> a76d04cc
  require 'uri'
  require 'net/smtp'
  require 'mime/types'

  if RUBY_VERSION <= '1.8.6'
    begin
      require 'tlsmail'
    rescue LoadError
      raise "You need to install tlsmail if you are using ruby <= 1.8.6"
    end
  end

  if RUBY_VERSION >= "1.9.0"
    require 'mail/version_specific/ruby_1_9'
    RubyVer = Ruby19
  else
    require 'mail/version_specific/ruby_1_8'
    RubyVer = Ruby18
  end

  require 'mail/version'

  require 'mail/core_extensions/nil'
  require 'mail/core_extensions/string'
<<<<<<< HEAD
  require 'mail/core_extensions/shellwords' unless String.new.respond_to?(:shellescape)
  require 'mail/core_extensions/smtp' if RUBY_VERSION < '1.9.3'
=======
  require 'mail/core_extensions/object'

  require 'mail/indifferent_hash'
>>>>>>> a76d04cc

  require 'mail/patterns'
  require 'mail/utilities'
  require 'mail/configuration'

  # Autoload mail send and receive classes.
  require 'mail/network'

  require 'mail/message'
  require 'mail/part'
  require 'mail/header'
  require 'mail/parts_list'
  require 'mail/attachments_list'
  require 'mail/body'
  require 'mail/field'
  require 'mail/field_list'

  require 'mail/envelope'

  parsers = %w[ rfc2822_obsolete rfc2822 address_lists phrase_lists
                date_time received message_ids envelope_from rfc2045
                mime_version content_type content_disposition
                content_transfer_encoding content_location ]

  parsers.each do |parser|
    begin
      # Try requiring the pre-compiled ruby version first
      require 'treetop/runtime'
      require "mail/parsers/#{parser}"
    rescue LoadError
      # Otherwise, get treetop to compile and load it
      require 'treetop/runtime'
      require 'treetop/compiler'
      Treetop.load(File.join(File.dirname(__FILE__)) + "/mail/parsers/#{parser}")
    end
  end

  # Autoload header field elements and transfer encodings.
  require 'mail/elements'
  require 'mail/encodings'
  require 'mail/encodings/base64'
  require 'mail/encodings/quoted_printable'

  # Finally... require all the Mail.methods
  require 'mail/mail'
end<|MERGE_RESOLUTION|>--- conflicted
+++ resolved
@@ -4,15 +4,6 @@
   require 'date'
   require 'shellwords'
 
-<<<<<<< HEAD
-  require 'active_support'
-  require 'active_support/core_ext/class/attribute_accessors'
-  require 'active_support/core_ext/hash/indifferent_access'
-  require 'active_support/core_ext/object/blank'
-  require 'active_support/core_ext/string'
-
-=======
->>>>>>> a76d04cc
   require 'uri'
   require 'net/smtp'
   require 'mime/types'
@@ -37,14 +28,11 @@
 
   require 'mail/core_extensions/nil'
   require 'mail/core_extensions/string'
-<<<<<<< HEAD
   require 'mail/core_extensions/shellwords' unless String.new.respond_to?(:shellescape)
   require 'mail/core_extensions/smtp' if RUBY_VERSION < '1.9.3'
-=======
   require 'mail/core_extensions/object'
 
   require 'mail/indifferent_hash'
->>>>>>> a76d04cc
 
   require 'mail/patterns'
   require 'mail/utilities'
